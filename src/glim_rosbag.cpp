--- conflicted
+++ resolved
@@ -119,16 +119,14 @@
   rcutils_time_point_value_t bag_t0 = 0;
   SpeedCounter speed_counter;
 
-<<<<<<< HEAD
   double end_time = std::numeric_limits<double>::max();
   glim->declare_parameter<double>("end_time", end_time);
   glim->get_parameter<double>("end_time", end_time);
-=======
+
   if (delay > 0.0) {
     spdlog::info("delaying {} sec", delay);
     std::this_thread::sleep_for(std::chrono::milliseconds(static_cast<int>(delay * 1000)));
   }
->>>>>>> 15f05ec4
 
   // Bag read function
   const auto read_bag = [&](const std::string& bag_filename) {
